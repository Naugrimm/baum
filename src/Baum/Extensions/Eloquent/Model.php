<?php

namespace Baum\Extensions\Eloquent;

use Illuminate\Database\Eloquent\Model as BaseModel;
use Illuminate\Database\Eloquent\ModelNotFoundException;
use Illuminate\Database\Eloquent\SoftDeletingScope;
use Baum\Extensions\Query\Builder as QueryBuilder;

abstract class Model extends BaseModel
{
    /**
   * Reloads the model from the database.
   *
   * @return \Baum\Node
   *
   * @throws ModelNotFoundException
   */
  public function reload()
  {
      if ($this->exists || ($this->areSoftDeletesEnabled() && $this->trashed())) {
          $fresh = $this->getFreshInstance();

          if (is_null($fresh)) {
              throw with(new ModelNotFoundException)->setModel(get_called_class());
          }

          $this->setRawAttributes($fresh->getAttributes(), true);

<<<<<<< HEAD
      $this->exists = $fresh->exists;
    } else {
      // Revert changes if model is not persisted
=======
          $this->setRelations($fresh->getRelations());

          $this->exists = $fresh->exists;
      } else {
          // Revert changes if model is not persisted
>>>>>>> 86326bab
      $this->attributes = $this->original;
      }

      return $this;
  }

  /**
   * Get the observable event names.
   *
   * @return array
   */
  public function getObservableEvents()
  {
      return array_merge(['moving', 'moved'], parent::getObservableEvents());
  }

  /**
   * Register a moving model event with the dispatcher.
   *
   * @param  Closure|string  $callback
   * @return void
   */
  public static function moving($callback, $priority = 0)
  {
      static::registerModelEvent('moving', $callback, $priority);
  }

  /**
   * Register a moved model event with the dispatcher.
   *
   * @param  Closure|string  $callback
   * @return void
   */
  public static function moved($callback, $priority = 0)
  {
      static::registerModelEvent('moved', $callback, $priority);
  }

  /**
   * Get a new query builder instance for the connection.
   *
   * @return \Baum\Extensions\Query\Builder
   */
  protected function newBaseQueryBuilder()
  {
      $conn = $this->getConnection();

      $grammar = $conn->getQueryGrammar();

      return new QueryBuilder($conn, $grammar, $conn->getPostProcessor());
  }

  /**
   * Returns a fresh instance from the database.
   *
   * @return \Baum\Node
   */
  protected function getFreshInstance()
  {
      if ($this->areSoftDeletesEnabled()) {
          return static::withTrashed()->find($this->getKey());
      }

<<<<<<< HEAD
    $instance = static::find($this->getKey());
    $instance->setRelations($this->getRelations());
    return $instance;
=======
      return static::find($this->getKey());
>>>>>>> 86326bab
  }

  /**
   * Returns wether soft delete functionality is enabled on the model or not.
   *
   * @return bool
   */
  public function areSoftDeletesEnabled()
  {
      // To determine if there's a global soft delete scope defined we must
    // first determine if there are any, to workaround a non-existent key error.
    $globalScopes = $this->getGlobalScopes();

      if (count($globalScopes) === 0) {
          return false;
      }

    // Now that we're sure that the calling class has some kind of global scope
    // we check for the SoftDeletingScope existance
    return static::hasGlobalScope(new SoftDeletingScope);
  }

  /**
   * Static method which returns wether soft delete functionality is enabled
   * on the model.
   *
   * @return bool
   */
  public static function softDeletesEnabled()
  {
      return with(new static)->areSoftDeletesEnabled();
  }
}<|MERGE_RESOLUTION|>--- conflicted
+++ resolved
@@ -27,17 +27,11 @@
 
           $this->setRawAttributes($fresh->getAttributes(), true);
 
-<<<<<<< HEAD
-      $this->exists = $fresh->exists;
-    } else {
-      // Revert changes if model is not persisted
-=======
           $this->setRelations($fresh->getRelations());
 
           $this->exists = $fresh->exists;
       } else {
           // Revert changes if model is not persisted
->>>>>>> 86326bab
       $this->attributes = $this->original;
       }
 
@@ -101,13 +95,7 @@
           return static::withTrashed()->find($this->getKey());
       }
 
-<<<<<<< HEAD
-    $instance = static::find($this->getKey());
-    $instance->setRelations($this->getRelations());
-    return $instance;
-=======
       return static::find($this->getKey());
->>>>>>> 86326bab
   }
 
   /**
