--- conflicted
+++ resolved
@@ -858,8 +858,6 @@
   }
 
   /**
-<<<<<<< HEAD
-=======
    * Return an key-value array indicating the node's depth with $seperator
    *
    * @return Array
@@ -880,16 +878,6 @@
   }
 
   /**
-   * Return a new QueryBuilder (scope) object without the current node.
-   *
-   * @return \Illuminate\Database\Query\Builder
-   */
-  protected function withoutSelf($scope) {
-    return $scope->where($this->getKeyName(), '!=', $this->getKey());
-  }
-
-  /**
->>>>>>> d59a057b
    * Main move method. Here we handle all node movements with the corresponding
    * lft/rgt index updates.
    *
