<?php

namespace Baum;

use Illuminate\Events\Dispatcher;

/**
 * Move.
 */
class Move
{
    /**
   * Node on which the move operation will be performed.
   *
   * @var \Baum\Node
   */
  protected $node = null;

  /**
   * Destination node.
   *
   * @var \Baum\Node | int
   */
  protected $target = null;

  /**
   * Move target position, one of: child, left, right, root.
   *
   * @var string
   */
  protected $position = null;

  /**
   * Memoized 1st boundary.
   *
   * @var int
   */
  protected $_bound1 = null;

  /**
   * Memoized 2nd boundary.
   *
   * @var int
   */
  protected $_bound2 = null;

  /**
   * Memoized boundaries array.
   *
   * @var array
   */
  protected $_boundaries = null;

  /**
   * The event dispatcher instance.
   *
   * @var \Illuminate\Events\Dispatcher
   */
  protected static $dispatcher;

  /**
   * Create a new Move class instance.
   *
   * @param   \Baum\Node      $node
   * @param   \Baum\Node|int  $target
   * @param   string          $position
   * @return  void
   */
  public function __construct($node, $target, $position)
  {
      $this->node = $node;
      $this->target = $this->resolveNode($target);
      $this->position = $position;

      $this->setEventDispatcher($node->getEventDispatcher());
  }

  /**
   * Easy static accessor for performing a move operation.
   *
   * @param   \Baum\Node      $node
   * @param   \Baum\Node|int  $target
   * @param   string          $position
   * @return \Baum\Node
   */
  public static function to($node, $target, $position)
  {
      $instance = new static($node, $target, $position);

      return $instance->perform();
  }

  /**
   * Perform the move operation.
   *
   * @return \Baum\Node
   */
  public function perform()
  {
      $this->guardAgainstImpossibleMove();

      if ($this->fireMoveEvent('moving') === false) {
          return $this->node;
      }

      if ($this->hasChange()) {
          $self = $this;

          $this->node->getConnection()->transaction(function () use ($self) {
        $self->updateStructure();
      });

          $this->target->reload();

          $this->node->setDepthWithSubtree();

          $this->node->reload();
      }

      $this->fireMoveEvent('moved', false);

      return $this->node;
  }

  /**
   * Runs the SQL query associated with the update of the indexes affected
   * by the move operation.
   *
   * @return int
   */
  public function updateStructure()
  {
      list($a, $b, $c, $d) = $this->boundaries();

    // select the rows between the leftmost & the rightmost boundaries and apply a lock
    $this->applyLockBetween($a, $d);

      $connection = $this->node->getConnection();
      $grammar = $connection->getQueryGrammar();

      $currentId = $this->quoteIdentifier($this->node->getKey());
      $parentId = $this->quoteIdentifier($this->parentId());

      $leftColumn = $this->node->getLeftColumnName();
      $rightColumn = $this->node->getRightColumnName();
      $parentColumn = $this->node->getParentColumnName();

      $wrappedLeft = $grammar->wrap($leftColumn);
      $wrappedRight = $grammar->wrap($rightColumn);
      $wrappedParent = $grammar->wrap($parentColumn);
      $wrappedId = $grammar->wrap($this->node->getKeyName());

      $lftSql = "CASE
      WHEN $wrappedLeft BETWEEN $a AND $b THEN $wrappedLeft + $d - $b
      WHEN $wrappedLeft BETWEEN $c AND $d THEN $wrappedLeft + $a - $c
      ELSE $wrappedLeft END";

      $rgtSql = "CASE
      WHEN $wrappedRight BETWEEN $a AND $b THEN $wrappedRight + $d - $b
      WHEN $wrappedRight BETWEEN $c AND $d THEN $wrappedRight + $a - $c
      ELSE $wrappedRight END";

      $parentSql = "CASE
      WHEN $wrappedId = $currentId THEN $parentId
      ELSE $wrappedParent END";

      $updateConditions = [
      $leftColumn   => $connection->raw($lftSql),
      $rightColumn  => $connection->raw($rgtSql),
      $parentColumn => $connection->raw($parentSql),
    ];

      if ($this->node->timestamps) {
          $updateConditions[$this->node->getUpdatedAtColumn()] = $this->node->freshTimestamp();
      }

      return $this->node
                ->newNestedSetQuery()
                ->where(function ($query) use ($leftColumn, $rightColumn, $a, $d) {
                  $query->whereBetween($leftColumn, [$a, $d])
                        ->orWhereBetween($rightColumn, [$a, $d]);
                })
                ->update($updateConditions);
  }

  /**
   * Resolves suplied node. Basically returns the node unchanged if
   * supplied parameter is an instance of \Baum\Node. Otherwise it will try
   * to find the node in the database.
   *
   * @param   \Baum\node|int
   * @return  \Baum\Node
   */
  protected function resolveNode($node)
  {
      if ($node instanceof \Baum\Node) {
          return $node->reload();
      }

      return $this->node->newNestedSetQuery()->find($node);
  }

  /**
   * Check wether the current move is possible and if not, rais an exception.
   *
   * @return void
   */
  protected function guardAgainstImpossibleMove()
  {
      if (! $this->node->exists) {
          throw new MoveNotPossibleException('A new node cannot be moved.');
      }

      if (array_search($this->position, ['child', 'left', 'right', 'root']) === false) {
          throw new MoveNotPossibleException("Position should be one of ['child', 'left', 'right'] but is {$this->position}.");
      }

      if (! $this->promotingToRoot()) {
          if (is_null($this->target)) {
              if ($this->position === 'left' || $this->position === 'right') {
                  throw new MoveNotPossibleException("Could not resolve target node. This node cannot move any further to the {$this->position}.");
              } else {
                  throw new MoveNotPossibleException('Could not resolve target node.');
              }
          }

          if ($this->node->equals($this->target)) {
              throw new MoveNotPossibleException('A node cannot be moved to itself.');
          }

          if ($this->target->insideSubtree($this->node)) {
              throw new MoveNotPossibleException('A node cannot be moved to a descendant of itself (inside moved tree).');
          }

          if (! $this->node->inSameScope($this->target)) {
              throw new MoveNotPossibleException('A node cannot be moved to a different scope.');
          }
      }
  }

  /**
   * Computes the boundary.
   *
   * @return int
   */
  protected function bound1()
  {
      if (! is_null($this->_bound1)) {
          return $this->_bound1;
      }

      switch ($this->position) {
      case 'child':
        $this->_bound1 = $this->target->getRight();
        break;

      case 'left':
        $this->_bound1 = $this->target->getLeft();
        break;

      case 'right':
        $this->_bound1 = $this->target->getRight() + 1;
        break;

      case 'root':
        $this->_bound1 = $this->node->newNestedSetQuery()->max($this->node->getRightColumnName()) + 1;
        break;
    }

      $this->_bound1 = (($this->_bound1 > $this->node->getRight()) ? $this->_bound1 - 1 : $this->_bound1);

      return $this->_bound1;
  }

  /**
   * Computes the other boundary.
   * TODO: Maybe find a better name for this... ¿?
   *
   * @return int
   */
  protected function bound2()
  {
      if (! is_null($this->_bound2)) {
          return $this->_bound2;
      }

      $this->_bound2 = (($this->bound1() > $this->node->getRight()) ? $this->node->getRight() + 1 : $this->node->getLeft() - 1);

      return $this->_bound2;
  }

  /**
   * Computes the boundaries array.
   *
   * @return array
   */
  protected function boundaries()
  {
      if (! is_null($this->_boundaries)) {
          return $this->_boundaries;
      }

    // we have defined the boundaries of two non-overlapping intervals,
    // so sorting puts both the intervals and their boundaries in order
    $this->_boundaries = [
      $this->node->getLeft()  ,
      $this->node->getRight() ,
      $this->bound1()         ,
      $this->bound2(),
    ];
      sort($this->_boundaries);

      return $this->_boundaries;
  }

  /**
   * Computes the new parent id for the node being moved.
   *
   * @return int
   */
  protected function parentId()
  {
      switch ($this->position) {
      case 'root':
        return;

      case 'child':
        return $this->target->getKey();

      default:
        return $this->target->getParentId();
    }
  }

  /**
   * Check wether there should be changes in the downward tree structure.
   *
   * @return bool
   */
  protected function hasChange()
  {
      return ! ($this->bound1() == $this->node->getRight() || $this->bound1() == $this->node->getLeft());
  }

  /**
   * Check if we are promoting the provided instance to a root node.
   *
   * @return bool
   */
  protected function promotingToRoot()
  {
      return ($this->position == 'root');
  }

  /**
   * Get the event dispatcher instance.
   *
   * @return \Illuminate\Events\Dispatcher
   */
  public static function getEventDispatcher()
  {
      return static::$dispatcher;
  }

  /**
   * Set the event dispatcher instance.
   *
   * @param  \Illuminate\Events\Dispatcher
   * @return void
   */
  public static function setEventDispatcher(Dispatcher $dispatcher)
  {
      static::$dispatcher = $dispatcher;
  }

  /**
   * Fire the given move event for the model.
   *
   * @param  string $event
   * @param  bool   $halt
   * @return mixed
   */
  protected function fireMoveEvent($event, $halt = true)
  {
      if (! isset(static::$dispatcher)) {
          return true;
      }

    // Basically the same as \Illuminate\Database\Eloquent\Model->fireModelEvent
    // but we relay the event into the node instance.
    $event = "eloquent.{$event}: ".get_class($this->node);

      $method = $halt ? 'until' : 'fire';

      return static::$dispatcher->$method($event, $this->node);
  }

  /**
   * Quotes an identifier for being used in a database query.
   *
   * @param mixed $value
   * @return string
   */
  protected function quoteIdentifier($value)
  {
      if (is_null($value)) {
          return 'NULL';
      }

      $connection = $this->node->getConnection();

      $pdo = $connection->getPdo();

      return $pdo->quote($value);
  }

  /**
   * Applies a lock to the rows between the supplied index boundaries.
   *
   * @param   int   $lft
   * @param   int   $rgt
   * @return  void
   */
<<<<<<< HEAD
  protected function applyLockBetween($lft, $rgt)
  {
      $this->node->newQuery()
=======
  protected function applyLockBetween($lft, $rgt) {
      $builder = $this->node->newQuery()
>>>>>>> 0777165a
      ->where($this->node->getLeftColumnName(), '>=', $lft)
      ->where($this->node->getRightColumnName(), '<=', $rgt);

      if ($this->node->isScoped()) {
          foreach ($this->node->getScopedColumns() as $scopeFld) {
              $builder->where($scopeFld, '=', $this->node->$scopeFld);
          }
      }

      $builder->select($this->node->getKeyName())
      ->lockForUpdate()
      ->get();
  }
}<|MERGE_RESOLUTION|>--- conflicted
+++ resolved
@@ -421,14 +421,9 @@
    * @param   int   $rgt
    * @return  void
    */
-<<<<<<< HEAD
   protected function applyLockBetween($lft, $rgt)
   {
-      $this->node->newQuery()
-=======
-  protected function applyLockBetween($lft, $rgt) {
       $builder = $this->node->newQuery()
->>>>>>> 0777165a
       ->where($this->node->getLeftColumnName(), '>=', $lft)
       ->where($this->node->getRightColumnName(), '<=', $rgt);
 
